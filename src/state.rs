--- conflicted
+++ resolved
@@ -4,12 +4,7 @@
 use game::Context;
 
 pub trait State {
-<<<<<<< HEAD
-    fn init(&mut self, ctx: &mut Context) -> Result<(), GameError>;
+    fn load(&mut self, ctx: &mut Context) -> Result<(), GameError>;
     fn update(&mut self, ctx: &mut Context, dt: Duration) -> Result<(), GameError>;
-=======
-    fn load(&mut self) -> Result<(), GameError>;
-    fn update(&mut self, dt: Duration) -> Result<(), GameError>;
->>>>>>> 98f323da
     fn draw(&mut self) -> Result<(), GameError>;
 }